--- conflicted
+++ resolved
@@ -1,9 +1,3 @@
-<<<<<<< HEAD
-[global]
-default_template = c4
-
-=======
->>>>>>> b03b7e57
 [aws_info]
 aws_access_key_id = None
 aws_secret_access_key = None
