--- conflicted
+++ resolved
@@ -177,12 +177,8 @@
 
     def create_cluster(self):
         """creates a new AWS cluster with specifications from config"""
-<<<<<<< HEAD
-
-        if 'c4' or 'r3' in self.inst_type:
-=======
+
         if 'c4' in self.inst_type or 'r3' in self.inst_type:
->>>>>>> b03b7e57
             if not self.subnet:
                 raise ValueError('A subnet-id must be specified for C4 instances!')
             else:
@@ -362,11 +358,7 @@
             'aws configure set aws_secret_access_key %s' % self.aws_key)
         self.serv.exec_command('aws configure set region %s' % self.zone[:-1])
 
-<<<<<<< HEAD
-    def cluster_setup(self, volsize):
-=======
-    def cluster_setup(self, aws_instance):
->>>>>>> b03b7e57
+    def cluster_setup(self, volsize, aws_instance):
         config_file = os.path.expanduser('~/.seqc/config')
         self.configure_cluster(config_file, aws_instance)
         self.create_security_group()
