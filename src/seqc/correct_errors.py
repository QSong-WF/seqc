from scipy.special import gammainc
from itertools import permutations
from sys import maxsize
import time
from scipy.sparse import coo_matrix
from seqc.sequence.encodings import ThreeBit as BinRep
import numpy as np
from collections import defaultdict
import sys
import seqc
<<<<<<< HEAD
=======
import random
>>>>>>> 5f2a4675

high_value = maxsize  # Used for sorting, needs to be longer than any sequence

# todo: increase number of error correction methods by 2
NUM_OF_ERROR_CORRECTION_METHODS = 3
#ERROR_CORRECTION_AJC = 0

ERROR_CORRECTION_BC_FILTERS = 3
ERROR_CORRECTION_LIKELIHOOD_NOT_ERROR = 0
#ERROR_CORRECTION_jaitin = 1
ERROR_CORRECTION_JAIT_LIKELIHOOD = 2

DEFAULT_BASE_CONVERTION_RATE = 0.02
<<<<<<< HEAD


=======


>>>>>>> 5f2a4675
def prepare_for_ec(ra, barcode_files, required_poly_t=1, reverse_complement=True,
                   max_ed=2, err_correction_mat=''):
    """
    Prepare the RA for error correction. Apply filters, estimate error correction and
    correct the barcodes
    :param err_correction_mat:
    :param max_ed:
    :param reverse_complement:
    :param required_poly_t:
    :param barcode_files:
    :param ra:
    """
    res = {}
    tot = 0
    filtered = 0
    bc_filter = 0

    N = BinRep._str2bindict['N']

    dynamic_codes_table_c1 = {}
    dynamic_codes_table_c2 = {}

    errors = list(BinRep.ints2int([p[0], p[1]]) for p in permutations(BinRep.bin_nums,
                                                                      r=2))
    error_table = dict(zip(errors, [0] * len(errors)))
    cor_instance_table = {BinRep._str2bindict['A']:0,
                          BinRep._str2bindict['C']:0,
                          BinRep._str2bindict['G']:0,
                          BinRep._str2bindict['T']:0}

    # Read the barcodes into lists
    correct_barcodes = []
    if reverse_complement:
        for barcode_file in barcode_files:
            with open(barcode_file) as f:
                correct_barcodes.append(set(BinRep.str2bin(rev_comp(line.strip()))
                                            for line in f.readlines()))
    else:
        for barcode_file in barcode_files:
            with open(barcode_file) as f:
                correct_barcodes.append(set(BinRep.str2bin(line.strip())
                                            for line in f.readlines()))

    for i, v in enumerate(ra.data):
        tot += 1
        # Apply various pereliminary filters on the data
        if v['gene'] == 0:
            filtered += 1
            continue
        if v['cell'] == 0:
            filtered += 1
            continue
        if v['rmt'] == 0:
            filtered += 1
            continue
        if v['n_poly_t'] < required_poly_t:
            filtered += 1
            continue
        # if BinRep.contains(int(v['cell']), N):
        #     filtered += 1
        #     continue
        if BinRep.contains(int(v['rmt']), N):
            filtered += 1
            continue

        gene = v['gene']

        # correct and filter barcodes
        c1 = BinRep.c1_from_codes(int(v['cell']))
        try:
            cor_c1, ed_1, err_l_1, seq_err_1 = dynamic_codes_table_c1[c1]
        except KeyError:
            cor_c1, ed_1 = find_correct_barcode(c1, correct_barcodes[0])
            seq_err_1 = count_seqeuncer_errors(c1)
            # No point calculating errors on codes with more errors than allowed
            if ed_1 > max_ed:
                err_l_1 = None
            else:
                err_l_1 = list_errors(cor_c1, c1)
            dynamic_codes_table_c1[c1] = (cor_c1, ed_1, err_l_1, seq_err_1)

        c2 = BinRep.c2_from_codes(int(v['cell']))
        try:
            cor_c2, ed_2, err_l_2, seq_err_2 = dynamic_codes_table_c2[c2]
        except KeyError:
            cor_c2, ed_2 = find_correct_barcode(c2, correct_barcodes[1])
            seq_err_2 = count_seqeuncer_errors(c2)
            # No point calculating errors on codes with more errors than allowed
            if ed_2 > max_ed:
                err_l_2 = None
            else:
                err_l_2 = list_errors(cor_c2, c2)
            dynamic_codes_table_c2[c2] = (cor_c2, ed_2, err_l_2, seq_err_2)

        # Filter reads with too many errors in their barcodes
        if ed_1 > max_ed or ed_2 > max_ed:
            bc_filter += 1
            # Uncomment for debugging
#            if err_correction_mat != '':
#                err_correction_mat[i,ERROR_CORRECTION_BC_FILTERS] = 1
            continue
        
        # For error rate estimation, only reads with at most a single error in both barcodes are counted.
        # note that only base swicth errors are counted towards this threshold, sequencer errors (that cause an 'N') are ignored for this.
        if ed_1 + ed_2 - seq_err_1 - seq_err_2 <= 1:
            for er in err_l_1 + err_l_2:
                try:
                    error_table[er] += 1
                except KeyError:    #happens for sequencer errors
                    continue

            # count non error bases
            tmp_c = BinRep.ints2int([c1, c2])
            tmp_cor = BinRep.ints2int([cor_c1, cor_c2])
            while tmp_c > 0:
                if tmp_c & 0b111 == tmp_cor & 0b111:
                    cor_instance_table[tmp_c & 0b111] += 1
                tmp_c >>= 3
                tmp_cor >>= 3

        # group according to the correct barcodes and gene
        cell = BinRep.ints2int([cor_c1, cor_c2])
        rmt = v['rmt']
        try:
            res[gene, cell][rmt].append(i)
        except KeyError:
            try:
                res[gene, cell][rmt] = [i]
            except KeyError:
                res[gene, cell] = {}
                res[gene, cell][rmt] = [i]

    # convert to error rates
    default_error_rate = DEFAULT_BASE_CONVERTION_RATE
    err_rate = dict(zip(errors, [0.0] * len(errors)))
    if sum(error_table.values()) == 0:
        seqc.log.info('No errors were detected, using %f uniform error chance.' % (
            default_error_rate))
        err_rate = dict(zip(errors, [default_error_rate] * len(errors)))
    for k, v in error_table.items():
        try:
            err_rate[k] = v / (sum(n for err_type, n in error_table.items()
                               if err_type & 0b111000 == k & 0b111000) +
                               cor_instance_table[(k & 0b111000) >> 3])
        except ZeroDivisionError:
            seqc.log.info('Warning: too few reads to estimate error rate for %r '
                          'setting default rate of %f' % (k, default_error_rate))
            err_rate[k] = default_error_rate

    seqc.log.info('Error correction filtering results: total reads: {}; did not pass preliminary filters: {}; cell barcodes are wrong: '
                  '{}'.format(tot, filtered, bc_filter))
    # print('error_table: ', error_table, ' cor_instance_table: ', cor_instance_table)
    return res, err_rate


# Return the hamming distance between two numbers representing a sequence (3 bits / base)
def hamming_dist_bin(c1, c2):
    """
    :param c1:
    :param c2:
    :return:
    """
    if BinRep.seq_len(c1) != BinRep.seq_len(c2):
        return high_value
    d = 0
    while c1 > 0:
        if c1 & 0b111 != c2 & 0b111:
            d += 1
        c1 >>= 3
        c2 >>= 3
    return d

def count_seqeuncer_errors(c):
    err=0
    while c>0:
        if BinRep._bin2strdict[c&0b111] == 'N':
            err+=1
        c>>=3
    return err

def generate_close_seq(seq):
    """ Return a list of all sequences that are up to 2 hamm distance from seq
    :param seq:
    """
    res = []
    l = BinRep.seq_len(seq)

    # generate all sequences that are dist 1
    for i in range(l):
        mask = 0b111 << (i * 3)
        cur_chr = (seq&mask) >> (i * 3)
        res += [seq & (~mask) | (new_chr << (i * 3))
                for new_chr in BinRep.bin_nums if new_chr != cur_chr]
    # generate all sequences that are dist 2
    for i in range(l):
        mask_i = 0b111 << (i * 3)
        chr_i = (seq & mask_i) >> (i * 3)
        for j in range(i + 1, l):
            mask_j = 0b111 << (j * 3)
            chr_j = (seq & mask_j) >> (j * 3)
            mask = mask_i | mask_j
            res += [seq & (~mask) | (new_chr_i << (i * 3)) | (new_chr_j << (j * 3)) for
                    new_chr_i in BinRep.bin_nums if new_chr_i != chr_i for
                    new_chr_j in BinRep.bin_nums if new_chr_j != chr_j]

    return res


def prob_d_to_r_bin(d_seq, r_seq, err_rate):
    """
    Return the probability of d_seq turning into r_seq based on the err_rate table
    (all binary)

    :param err_rate:
    :param r_seq:
    :param d_seq:
    """

    if BinRep.seq_len(d_seq) != BinRep.seq_len(r_seq):
        return 1

    p = 1.0
    while d_seq > 0:
        if d_seq & 0b111 != r_seq & 0b111:
            p *= err_rate[BinRep.ints2int([d_seq & 0b111, r_seq & 0b111])]
        d_seq >>= 3
        r_seq >>= 3
    return p


_complement = {'A': 'T', 'C': 'G', 'G': 'C', 'T': 'A'}  # for reverse complement


def rev_comp(s):
    """Return the reverse complement of an ACGT string s

    :param s:
    :returns:
    """
    ret = []
    for i in range(len(s)):
        ret.append(_complement[(s[-1 - i])])
    return ''.join(ret)


def list_errors(s1, s2):
    """
    Return the list of nucleotide transformations that turn s1 to s2.
    An error is a six bit int representing a two chr string of type "AG","CT", etc.

    :param s2:
    :param s1:

    :returns:
    """

    # return the actual error
    err_list = []
    while s1 > 0:
        if s1 & 0b111 != s2 & 0b111:
            err_list.append(BinRep.ints2int([s1 & 0b111, s2 & 0b111]))
        s1 >>= 3
        s2 >>= 3
    return err_list


def find_correct_barcode(code, barcodes_list):
    """
    For a given barcode find the closest correct barcode to it from the list (limited to
    one ED), a string representing the error and the edit distance
    NOTE: for now this function looks for a barcode with ED==1 and does not bother
    looking for the minimum

    :param barcodes_list:
    :param code:
    :returns:
    """
    if code in barcodes_list:
        return code, 0

    min_ed = high_value
    cor_code = 0
    for bc in barcodes_list:
        hamm_d = hamming_dist_bin(code, bc)
        if hamm_d == 1:
            min_ed = 1
            cor_code = bc
            break
        if hamm_d < min_ed:
            min_ed = hamm_d
            cor_code = bc

    return cor_code, min_ed
        
def in_drop_v2(*args, **kwargs):
    """very simple pass-through wrapper for in_drop error correction, designed so that
    getattr() on seqc.correct_errors will find the correct error function for in_drop_v2

    :param args:
    :param kwargs:
    :return:
    """
    return in_drop(*args, **kwargs)


def pass_filter(read, filters_counter, required_poly_t):
    """
    return true if a read pass the filters.
    """
    #TODO: we need to use this for InDrop as well

    if read['gene'] == 0:
        filters_counter['gene_0'] += 1
        return False
    if read['cell'] == 0:
        filters_counter['cell_0'] += 1
        return False
    if read['rmt'] == 0:
        filters_counter['rmt_0'] += 1
        return False
    if read['n_poly_t'] < required_poly_t:
        filters_counter['poly_t'] += 1
        return False
    if BinRep.contains(int(read['rmt']), 'N'):
        filters_counter['rmt_N'] += 1
        return False
    return True

def group_for_dropseq(ra, required_poly_t=4):
    """
    Prepare the RA for the dropSeq error correction. Apply filters and group by gene/cell
    :param err_correction_mat:
    :param max_ed:
    :param reverse_complement:
    :param required_poly_t:
    :param barcode_files:
    :param ra:
    """
    res = {}
    tot = 0
    filtered = {'gene_0':0, 'cell_0':0, 'rmt_0':0, 'poly_t':0, 'rmt_N':0}

    N = BinRep._str2bindict['N']

    for i, v in enumerate(ra.data):
        tot += 1
        if not pass_filter(v, filtered, required_poly_t):
            continue
        

        # Build a dictionary of {cell11b:{rmt1:{gene1,cell1:#reads, gene2,cell2:#reads},rmt2:{...}},cell211b:{...}}
        cell = v['cell']
        cell_header = cell>>3   #we only look at the first 11 bases
        rmt = v['rmt']
        gene = v['gene']
        try:
            res[cell_header][rmt][gene,cell] += 1
        except KeyError:
            try:
                res[cell_header][rmt][gene,cell] = 1
            except KeyError:
                try:
                    res[cell_header][rmt]={(gene,cell):1}
                except KeyError:
                    res[cell_header] = {rmt:{(gene,cell):1}}



    seqc.log.info('Error correction filtering results: total reads: {}; did not pass preliminary filters: {}'.format(tot, sum(filtered.values())))
    return res

def drop_seq(alignments_ra, *args, **kwargs):
    """pass-through function that groups the read_array for count matrix construction but
    does not perform any error correction. To be replaced by Ashley's function.

    :param alignments_ra: seqc.core.ReadArray object
    :param args:
    :param kwargs:
    :return:
    """
<<<<<<< HEAD
    molecules = defaultdict(set)
    reads = defaultdict(int)
    err_correction_res = ''
    for row in alignments_ra.data:  # generates tuples of rows
        molecules[(row[5], row[1])].add(row[2])
        reads[(row[5], row[1])] += 1

    grouped_res_dic = {}
    for k in molecules:
        grouped_res_dic[k] = (molecules[k], reads[k])

    return grouped_res_dic, err_correction_res
=======
    
    start = time.process_time()
    pos_filter_threshold = 0.8
    barcode_base_shift_threshold = 0.9
    umi_len = 8
    min_umi_cutoff = 10
    # TODO:
    # 4. collapse UMI's that are 1 ED from one another (This requires more thought as there are plenty of edge cases)
    
    res_dic = {}
    
    if 'grouped_ra' in kwargs:
        grouped_ra = kwargs['grouped_ra']
    else:
        grouped_ra = group_for_dropseq(alignments_ra)
    if 'min_umi_cutoff' in kwargs:
        min_umi_cutoff = kwargs['min_umi_cutoff']
        
    base_shift_count = 0
    pos_bias_count = 0
    small_cell_groups = 0
    
    close_pairs = 0
    
    for cell in grouped_ra:
        retain = True
        base_shift = False
        correct_cell = cell
        size = len(grouped_ra[cell])
        
        #close_pairs += count_close_umi(grouped_ra[cell])
        
        #Check minimum size of cell group
        if size < min_umi_cutoff:   #if the number of UMI's for this cell don't meet the threshold, we have to retain them
            retain = True
            small_cell_groups+=1
            
        else:
            # Check for bias in any single base of the UMI (1-7)
            base_mat = base_count(grouped_ra[cell])
            for pos in range(umi_len-1):
                for base in base_mat:
                    if base_mat[base][pos]>pos_filter_threshold:
                        retain = False
                        pos_bias_count += 1
                        continue
            
            # Check for base shift
            if base_mat['T'][-1] > barcode_base_shift_threshold:
                retain = True
                base_shift = True
                # Retain, but insert an 'N'
                base_shift_count += 1            
                
        if retain:
            for rmt in grouped_ra[cell]:
                for gene, full_cell in grouped_ra[cell][rmt]:
                    if base_shift:
                        correct_cell = BinRep.ints2int([cell, BinRep._str2bindict['N']])    #replace the last base of cell with 'N'
                        correct_rmt = BinRep.ints2int([full_cell&0b111, rmt]) >> 3         # correct the rmt with the last base of the cell, and dump the last 'T'
                    else:
                        correct_cell = full_cell
                        correct_rmt = rmt
                    try:
                        retained_rmt, retained_reads = res_dic[gene, correct_cell]
                        retained_rmt.append(correct_rmt)
                        retained_reads += grouped_ra[cell][rmt][gene, full_cell]
                        
                        res_dic[gene,correct_cell] = retained_rmt, retained_reads
                    except KeyError:
                        res_dic[gene, correct_cell] = [correct_rmt], grouped_ra[cell][rmt][gene, full_cell]
        
        
    seqc.log.info('base shift: {}, pos_bias: {}, small cell groups: {}'.format(base_shift_count, pos_bias_count, small_cell_groups))
    print('base shift: {}, pos_bias: {}, small cell groups: {}, close pairs: {}'.format(base_shift_count, pos_bias_count, small_cell_groups, close_pairs))
    tot_time=time.process_time()-start
    #print('tot time: {}'.format(tot_time))
    return res_dic, grouped_ra

def base_count(seq_dic, umi_len=8):
    count_mat = {'A':np.zeros(umi_len), 'C':np.zeros(umi_len), 'G':np.zeros(umi_len), 'T':np.zeros(umi_len)}
    for seq in seq_dic:
        for i, base in enumerate(BinRep.bin2str(seq)):
            count_mat[base][i] += 1
    tot = len(seq_dic)
    for base in count_mat:
        count_mat[base] = count_mat[base]/tot
    return count_mat

#Used for research only
def count_close_umi(seq_dic):
    count=0
    for seq1 in seq_dic:
        for seq2 in seq_dic:
            if hamming_dist_bin(seq1, seq2) <= 1:
                count+=1
    return (count-len(seq_dic))/2
>>>>>>> 5f2a4675


def mars1_seq(*args, **kwargs):
    """very simple pass-through wrapper for mars1_seq error correction, needs to be
    replaced with the actual error correction method instead of just drop_seq()

    :param args:
    :param kwargs:
    :return:
    """

    # todo: replace with actual mars1_seq error correction method
    return in_drop(*args, **kwargs)


def mars2_seq(*args, **kwargs):
    """very simple pass-through wrapper for mars1_seq error correction, designed so that
    getattr() on seqc.correct_errors will find the correct error function for mars2_seq

    :param args:
    :param kwargs:
    :return:
    """

    # todo: replace with actual mars1_seq error correction method
    return in_drop(*args, **kwargs)


def in_drop_v2(*args, **kwargs):
    """very simple pass-through wrapper for in_drop error correction, designed so that
    getattr() on seqc.correct_errors will find the correct error function for in_drop_v2

    :param args:
    :param kwargs:
    :return:
    """
    return in_drop(*args, **kwargs)


<<<<<<< HEAD
def mars1_seq(*args, **kwargs):
    return in_drop(*args, **kwargs)


def mars2_seq(*args, **kwargs):
    return in_drop(*args, **kwargs)


=======
>>>>>>> 5f2a4675
# TODO: check this. clean other ec methods, comments and prob_d_to_r. push.
def in_drop(alignments_ra, barcode_files=list(), apply_likelihood=True,
            reverse_complement=True, donor_cutoff=1, alpha=0.05,
            required_poly_t=1, max_ed=2):
    """
    Recieve an RA and return a bool matrix of identified errors according to each
    method

    :param alignments_ra:
    :param barcode_files:
    :param apply_likelihood:
    :param reverse_complement:
    :param donor_cutoff:
    :param alpha:
    :param required_poly_t:
    :param max_ed:
    :return:
    """

    res_time_cnt = {}
    err_correction_res = ''#np.zeros((len(alignments_ra), NUM_OF_ERROR_CORRECTION_METHODS))
    ra_grouped, error_rate = prepare_for_ec(
            alignments_ra, barcode_files, required_poly_t, reverse_complement, max_ed,
            err_correction_mat='')
    grouped_res_dic, error_count = correct_errors_ajc(
<<<<<<< HEAD
        alignments_ra, ra_grouped, error_rate, err_correction_res='', p_value=alpha)
    min_support_correction, error_count = correct_errors_min_support(
            alignments_ra, ra_grouped)

    return grouped_res_dic, min_support_correction, err_correction_res

def correct_errors_min_support(ra, ra_grouped, min_support=2, err_correction_res=''):
    """
    Calculate and correct errors in barcode sets

    :param ra:
    :param ra_grouped:
    :param min_support:
    :param err_correction_res:
    :return:
    """
    start = time.process_time()
    d = ra_grouped
    grouped_res_dic = {}
    error_count = 0

    tot_feats = len(ra_grouped)
    cur_f = 0
    N = BinRep._str2bindict['N']
    for feature, cell in d.keys():
        cur_f += 1
        if feature == 0:
            continue

        retained_rmts = []
        retained_reads = 0

        for r_seq in d[feature, cell].keys():
            if BinRep.contains(r_seq, N):
                continue

            gene = feature
            support = len(d[gene , cell][r_seq])

            if support  < min_support:
                continue

            retained_rmts.append(r_seq)
            retained_reads += support

        grouped_res_dic[feature, cell] = retained_rmts, retained_reads

    # print('\nLikelihood model error_count: ', error_count)
    tot_time=time.process_time()-start
    # seqc.log.info('total error correction runtime: {}'.format(tot_time))
    # f.close()
    return grouped_res_dic, error_count

=======
            alignments_ra, ra_grouped, error_rate, err_correction_res='', p_value=alpha)

    return grouped_res_dic, err_correction_res
>>>>>>> 5f2a4675


def correct_errors_ajc(ra, ra_grouped, err_rate, err_correction_res='', donor_cutoff=1,
                       p_value=0.05, apply_likelihood=True, fname=''):
    """
    Calculate and correct errors in barcode sets

    :param ra:
    :param ra_grouped:
    :param err_rate:
    :param err_correction_res:
    :param donor_cutoff:
    :param p_value:
    :param apply_likelihood:
    :param fname:
    :return:
    """
    start = time.process_time()
    d = ra_grouped
    grouped_res_dic = {}
    error_count = 0

    tot_feats = len(ra_grouped)
    cur_f = 0
    N = BinRep._str2bindict['N']
    for_removal = []
    for feature, cell in d.keys():
        # sys.stdout.write('\r' + str(cur_f) + '/' + str(tot_feats) +
        #                  ' groups processed. (' + str((100 * cur_f) / tot_feats) + '%)')
        cur_f += 1
        if feature == 0:
            continue

        retained_rmts = []
        retained_reads = 0

        for r_seq in d[feature, cell].keys():
            if BinRep.contains(r_seq, N):
                continue

            gene = feature
            r_num_occurences = len(d[gene , cell][r_seq])
            r_pos_list = np.hstack(ra.data['position'][d[feature, cell][r_seq]])

            expected_errors = 0
            # actual_donors = 0
            p_val_not_err = 0
            # P(x<=r_num_occurences) Note: these are different distributions
            # p_val_not_correct = poisson.cdf(r_num_occurences, avg_rmt_size)
            jait = False
            for d_rmt in generate_close_seq(r_seq):
                try:
                    d_num_occurences = len(d[gene, cell][d_rmt])
                    # actual_donors += d_num_occurences
                except KeyError:
                    continue
                # This can cut running time but will have a less accurate likelihood model. It is currently not used.
                # if d_num_occurences<=donor_cutoff:
                #    continue

                p_dtr = prob_d_to_r_bin(d_rmt, r_seq, err_rate)
                expected_errors += d_num_occurences * p_dtr

                # do Jaitin
                if not jait:
                    d_pos_list = np.hstack(ra.data['position'][d[feature, cell][d_rmt]])
                    if set(r_pos_list).issubset(set(d_pos_list)):
                        #err_correction_res[ra_grouped[gene, cell][r_seq],
                        #                   ERROR_CORRECTION_jaitin] = 1
                        jait = True

            # P(x>=r_num_occurences)
            p_val_not_err = gammainc(r_num_occurences, expected_errors)
            # Used for error correction methods comparison
            #if p_val_not_err <= p_value:
            #    err_correction_res[ra_grouped[gene, cell][r_seq],
            #                       ERROR_CORRECTION_LIKELIHOOD_NOT_ERROR] = 1
            #elif jait:
            #    err_correction_res[ra_grouped[gene, cell][r_seq],
            #                       ERROR_CORRECTION_JAIT_LIKELIHOOD] = 1

            if apply_likelihood:
                if (not jait) or p_val_not_err <= p_value:
                    retained_rmts.append(r_seq)
                    retained_reads+=r_num_occurences
            elif not jait:
                retained_rmts.append(r_seq)
                retained_reads += r_num_occurences

        grouped_res_dic[feature, cell] = retained_rmts, retained_reads

    # print('\nLikelihood model error_count: ', error_count)
    tot_time=time.process_time()-start
    # seqc.log.info('total error correction runtime: {}'.format(tot_time))
    # f.close()
    return grouped_res_dic, error_count


def convert_to_matrix(counts_dictionary):
    """

    :param counts_dictionary:
    :return:
    """
    # Set up entries for sparse matrix
    cols = [k[0] for k in counts_dictionary.keys()]
    rows = [k[1] for k in counts_dictionary.keys()]

    molecules = np.array(list(len(v[0]) for v in counts_dictionary.values()))
    reads = np.array(list(v[1] for v in counts_dictionary.values()))

    # Map row and cell to integer values for indexing
    unq_row = np.unique(rows)  # these are the ids for the new rows / cols of the array
    unq_col = np.unique(cols)
    row_map = dict(zip(unq_row, np.arange(unq_row.shape[0])))
    col_map = dict(zip(unq_col, np.arange(unq_col.shape[0])))
    row_ind = np.array([row_map[i] for i in rows])
    col_ind = np.array([col_map[i] for i in cols])

    # change dtype, set shape
    molecules = molecules.astype(np.uint32)
    reads = reads.astype(np.uint32)
    shape = (unq_row.shape[0], unq_col.shape[0])

    # return a sparse array
    read_coo = coo_matrix((reads, (row_ind, col_ind)), shape=shape, dtype=np.uint32)
    mol_coo = coo_matrix((molecules, (row_ind, col_ind)), shape=shape, dtype=np.uint32)
    return {'molecules': {'matrix': mol_coo, 'row_ids': unq_row, 'col_ids': unq_col},
<<<<<<< HEAD
            'reads': {'matrix': read_coo, 'row_ids': unq_row, 'col_ids': unq_col}}
=======
            'reads': {'matrix': read_coo, 'row_ids': unq_row, 'col_ids': unq_col}}

# For research use only.
def plot_ed_dist(ra, iter):
    dist_dic = {'umi':{},'cell':{}}
    for i in range(iter):
        read1 = ra.data[random.randint(0,len(ra)-1)]
        read2 = ra.data[random.randint(0,len(ra)-1)]
        ed = hamming_dist_bin(read1['rmt'],read2['rmt'])
        try:
            dist_dic['umi'][ed] += 1
        except KeyError:
            dist_dic['umi'][ed] = 1
            
        ed = hamming_dist_bin(read1['cell'],read2['cell'])
        try:
            dist_dic['cell'][ed] += 1
        except KeyError:
            dist_dic['cell'][ed] = 1
    return dist_dic
>>>>>>> 5f2a4675
<|MERGE_RESOLUTION|>--- conflicted
+++ resolved
@@ -8,10 +8,7 @@
 from collections import defaultdict
 import sys
 import seqc
-<<<<<<< HEAD
-=======
 import random
->>>>>>> 5f2a4675
 
 high_value = maxsize  # Used for sorting, needs to be longer than any sequence
 
@@ -25,13 +22,8 @@
 ERROR_CORRECTION_JAIT_LIKELIHOOD = 2
 
 DEFAULT_BASE_CONVERTION_RATE = 0.02
-<<<<<<< HEAD
-
-
-=======
-
-
->>>>>>> 5f2a4675
+
+
 def prepare_for_ec(ra, barcode_files, required_poly_t=1, reverse_complement=True,
                    max_ed=2, err_correction_mat=''):
     """
@@ -412,20 +404,6 @@
     :param kwargs:
     :return:
     """
-<<<<<<< HEAD
-    molecules = defaultdict(set)
-    reads = defaultdict(int)
-    err_correction_res = ''
-    for row in alignments_ra.data:  # generates tuples of rows
-        molecules[(row[5], row[1])].add(row[2])
-        reads[(row[5], row[1])] += 1
-
-    grouped_res_dic = {}
-    for k in molecules:
-        grouped_res_dic[k] = (molecules[k], reads[k])
-
-    return grouped_res_dic, err_correction_res
-=======
     
     start = time.process_time()
     pos_filter_threshold = 0.8
@@ -523,7 +501,6 @@
             if hamming_dist_bin(seq1, seq2) <= 1:
                 count+=1
     return (count-len(seq_dic))/2
->>>>>>> 5f2a4675
 
 
 def mars1_seq(*args, **kwargs):
@@ -563,17 +540,6 @@
     return in_drop(*args, **kwargs)
 
 
-<<<<<<< HEAD
-def mars1_seq(*args, **kwargs):
-    return in_drop(*args, **kwargs)
-
-
-def mars2_seq(*args, **kwargs):
-    return in_drop(*args, **kwargs)
-
-
-=======
->>>>>>> 5f2a4675
 # TODO: check this. clean other ec methods, comments and prob_d_to_r. push.
 def in_drop(alignments_ra, barcode_files=list(), apply_likelihood=True,
             reverse_complement=True, donor_cutoff=1, alpha=0.05,
@@ -599,65 +565,9 @@
             alignments_ra, barcode_files, required_poly_t, reverse_complement, max_ed,
             err_correction_mat='')
     grouped_res_dic, error_count = correct_errors_ajc(
-<<<<<<< HEAD
-        alignments_ra, ra_grouped, error_rate, err_correction_res='', p_value=alpha)
-    min_support_correction, error_count = correct_errors_min_support(
-            alignments_ra, ra_grouped)
-
-    return grouped_res_dic, min_support_correction, err_correction_res
-
-def correct_errors_min_support(ra, ra_grouped, min_support=2, err_correction_res=''):
-    """
-    Calculate and correct errors in barcode sets
-
-    :param ra:
-    :param ra_grouped:
-    :param min_support:
-    :param err_correction_res:
-    :return:
-    """
-    start = time.process_time()
-    d = ra_grouped
-    grouped_res_dic = {}
-    error_count = 0
-
-    tot_feats = len(ra_grouped)
-    cur_f = 0
-    N = BinRep._str2bindict['N']
-    for feature, cell in d.keys():
-        cur_f += 1
-        if feature == 0:
-            continue
-
-        retained_rmts = []
-        retained_reads = 0
-
-        for r_seq in d[feature, cell].keys():
-            if BinRep.contains(r_seq, N):
-                continue
-
-            gene = feature
-            support = len(d[gene , cell][r_seq])
-
-            if support  < min_support:
-                continue
-
-            retained_rmts.append(r_seq)
-            retained_reads += support
-
-        grouped_res_dic[feature, cell] = retained_rmts, retained_reads
-
-    # print('\nLikelihood model error_count: ', error_count)
-    tot_time=time.process_time()-start
-    # seqc.log.info('total error correction runtime: {}'.format(tot_time))
-    # f.close()
-    return grouped_res_dic, error_count
-
-=======
             alignments_ra, ra_grouped, error_rate, err_correction_res='', p_value=alpha)
 
     return grouped_res_dic, err_correction_res
->>>>>>> 5f2a4675
 
 
 def correct_errors_ajc(ra, ra_grouped, err_rate, err_correction_res='', donor_cutoff=1,
@@ -786,9 +696,6 @@
     read_coo = coo_matrix((reads, (row_ind, col_ind)), shape=shape, dtype=np.uint32)
     mol_coo = coo_matrix((molecules, (row_ind, col_ind)), shape=shape, dtype=np.uint32)
     return {'molecules': {'matrix': mol_coo, 'row_ids': unq_row, 'col_ids': unq_col},
-<<<<<<< HEAD
-            'reads': {'matrix': read_coo, 'row_ids': unq_row, 'col_ids': unq_col}}
-=======
             'reads': {'matrix': read_coo, 'row_ids': unq_row, 'col_ids': unq_col}}
 
 # For research use only.
@@ -808,5 +715,4 @@
             dist_dic['cell'][ed] += 1
         except KeyError:
             dist_dic['cell'][ed] = 1
-    return dist_dic
->>>>>>> 5f2a4675
+    return dist_dic