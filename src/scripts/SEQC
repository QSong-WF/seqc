--- conflicted
+++ resolved
@@ -3,17 +3,15 @@
 
 import argparse
 import os
-import seqc
 from copy import copy
 import sys
 import json
-<<<<<<< HEAD
-import time
-import cluster_utils as clustutils
-import ssh_utils as sshutils
-from subprocess import call
-from multiprocessing import Process
-import seqc.io_lib as iolib
+import seqc
+# import cluster_utils as clustutils
+# import ssh_utils as sshutils
+# from subprocess import call
+# from multiprocessing import Process
+# import seqc.io_lib as iolib
 
 
 # todo | add ability to fetch data from geo (provide additional alt. input argument -g)
@@ -187,9 +185,6 @@
       optionally email the user. (it could also send debug information if it fails)
 
     """
-=======
->>>>>>> 6aabfb52
-
     cmd = 'SEQC '
 
     # get the positional argument; doesn't need a '--' prefix
@@ -211,7 +206,7 @@
     print(cmd)
 
     # set up remote cluster here, finishes all the way through gitpull
-    cluster = clustutils.ClusterServer()
+    cluster = seqc.cluster_utils.ClusterServer()
     cluster.cluster_setup(clustname)
     #this is the end of cluster setup!
     cluster.serv.connect()
@@ -219,7 +214,8 @@
     # s.connect()
 
     #downloading files here
-    # cluster.serv.exec_command('cd /data/software; sudo chown ubuntu /data/; sudo chown ubuntu /data/software')
+    # cluster.serv.exec_command('cd /data/software; sudo chown ubuntu /data/;
+    # sudo chown ubuntu /data/software')
     cluster.serv.put_file('/Users/kristyc/PycharmProjects/seqc/src/scripts/short_f1.fastq','shortf1.fastq')
     cluster.serv.put_file('/Users/kristyc/PycharmProjects/seqc/src/scripts/short_r1.fastq','short_r1.fastq')
     cluster.serv.put_file('/Users/kristyc/PycharmProjects/seqc/src/scripts/notify.py','notify.py')
@@ -228,7 +224,10 @@
     cluster.serv.exec_command('mv notify.py /data/software/notify.py')
 
     #running SEQC on the cluster
-    # cmdstring = "SEQC in-drop --forward short_f1.fastq --index s3://dplab-data/genomes/mm38/ --frag-len 1000 --reverse short_r1.fastq --n-threads 30 --barcodes s3://dplab-data/sc-seq/allon/barcodes/in_drop_barcodes.p --output-file /data/software/qq"
+    # cmdstring = "SEQC in-drop --forward short_f1.fastq --index
+    # s3://dplab-data/genomes/mm38/ --frag-len 1000 --reverse short_r1.fastq --n-threads
+    # 30 --barcodes s3://dplab-data/sc-seq/allon/barcodes/in_drop_barcodes.p
+    # --output-file /data/software/qq"
     print('executing %s on the remote cluster...' %cmd)
     cluster.serv.exec_command('cd /data/software; python3 notify.py -l %s' %cmd)
 
